import numpy as np
import copy

import openmdao.api as om
from openmdao.utils.mpi import MPI

from mphys.builder import Builder
from mphys import MaskedConverter, UnmaskedConverter, MaskedVariableDescription

from .. import pyTACS, functions


class TacsMesh(om.IndepVarComp):
    """
    Component to read the initial mesh coordinates with TACS
    """

    def initialize(self):
        self.options.declare(
            "fea_assembler",
            default=None,
            desc="the pytacs object itself",
            recordable=False,
        )
        self.options.declare(
            "discipline",
            default="struct",
            desc="physics problem assigned to the tacs object either struct or thermal",
        )

    def setup(self):
        fea_assembler = self.options["fea_assembler"]
        discipline = self.options["discipline"]
        xpts = fea_assembler.getOrigNodes()
        self.add_output(
            f"x_{discipline}0",
            distributed=True,
            val=xpts,
            shape=xpts.size,
            desc="structural node coordinates",
            tags=["mphys_coordinates"],
        )


class TacsMeshGroup(om.Group):
    def initialize(self):
        self.options.declare(
            "fea_assembler",
            default=None,
            desc="the pytacs object itself",
            recordable=False,
        )
        self.options.declare(
            "discipline",
            default="struct",
            desc="physics problem assigned to the tacs object either struct or thermal",
        )
        self.options.declare(
            "surface_mapper",
            default=None,
            recordable=False,
            desc="a function that takes the volume coordinates and returns a masking vecotor for the surface coordinates",
        )

    def setup(self):
        fea_assembler = self.options["fea_assembler"]
        discipline = self.options["discipline"]
        self.add_subsystem("fea_mesh", TacsMesh(fea_assembler=fea_assembler, discipline=discipline))

        nnodes = fea_assembler.getNumOwnedNodes()
        x_orig = fea_assembler.getOrigNodes()

        if discipline == "struct":
            # Identify tacs nodes corresponding to lagrange multipliers. These are nodes that are typically added in tacs
            # whenever an element using a lagrange multiplier formulation is used (such as an RBE). It is important that
            # these nodes not be included included in the aerostructural coupling procedure, as they a purely mathematical constructs.
            # We'll use this information later to create a mask for filtering out these nodes in the coupling procedure.

            nmult = fea_assembler.getNumOwnedMultiplierNodes()
            mask_input = MaskedVariableDescription(f"x_{discipline}0", shape=nnodes * 3, tags=["mphys_coordinates"])
            mask_output = MaskedVariableDescription(
                f"x_{discipline}0_masked", shape=(nnodes - nmult) * 3, tags=["mphys_coordinates"]
            )
            mult_ids = fea_assembler.getLocalMultiplierNodeIDs()
            mask = np.zeros([nnodes, 3], dtype=bool)
            mask[:, :] = True
            mask[mult_ids, :] = False

            x_masked = x_orig[mask.flatten()]
            masker = MaskedConverter(
                input=mask_input,
                output=mask_output,
                mask=mask.flatten(),
                init_output=x_masked,
                distributed=True,
            )
            self.add_subsystem("masker", masker, promotes_outputs=[(f"x_{discipline}0_masked", f"x_{discipline}0")])
            self.connect(f"fea_mesh.x_{discipline}0", f"masker.x_{discipline}0")

        elif discipline == "thermal":
            surface_mapper = self.options["surface_mapper"]
            if surface_mapper is None:
                raise ValueError("surface_mapper must be provided for thermal discipline")

            node_mask = surface_mapper(x_orig)

            idx_flat = np.arange(x_orig.size)
            idx_flat = idx_flat.reshape(len(idx_flat) // 3, 3)
            pts_mask = idx_flat[node_mask, :].flatten()

            mask_input = MaskedVariableDescription(f"x_{discipline}0", shape=x_orig.size, tags=["mphys_coordinates"])
            mask_output = MaskedVariableDescription(
                f"x_{discipline}_surface0", shape=pts_mask.size, tags=["mphys_coordinates"]
            )

            self.add_subsystem(
                "masker_surface",
                MaskedConverter(
                    input=mask_input,
                    output=mask_output,
                    mask=pts_mask.flatten(),
                    init_output=x_orig[pts_mask.flatten()],
                    distributed=True,
                ),
            )

            # promote BOTH the volume ans surface coordinates to the top level
            # this also implicitly connects the volume coordinates to the masker
            self.promotes("masker_surface", inputs=[mask_input.name], outputs=[mask_output.name])
            self.promotes("fea_mesh", outputs=[f"x_{discipline}0"])

    def mphys_get_surface_mesh(self):
        return self.x_a0


class TacsDVComp(om.ExplicitComponent):
    """
    Component for splitting serial tacs design variable from top level
    into distributed vector used by tacs.
    """

    def initialize(self):
        self.options.declare(
            "fea_assembler",
            default=None,
            desc="the pytacs object itself",
            recordable=False,
        )
        self.options.declare(
            "initial_dv_vals",
            default=None,
            desc="initial values for global design variable vector",
        )
        self.options.declare(
            "separate_mass_dvs",
            default=False,
            desc="Flag for whether or not to separate out point mass dvs using user-defined names",
        )

    def setup(self):
        self.fea_assembler = self.options["fea_assembler"]
        self.src_indices = self.get_dv_src_indices()
        vals = self.options["initial_dv_vals"]
        ndv = self.fea_assembler.getNumDesignVars()
        # Keep a list of dvs corresponding to regular struct dvs and mass dvs
        self.struct_dvs = list(range(len(vals)))
        self.mass_dvs = {}
        # Check if user wants to separate out point mass dvs by user-defined names
        if self.options["separate_mass_dvs"]:
            g_dvs = self.fea_assembler.getGlobalDVs()
            for dv_name in g_dvs:
                dv_dict = g_dvs[dv_name]
                if dv_dict["isMassDV"]:
                    dv_num = dv_dict["num"]
                    mass_val = vals[dv_num]
                    # Store mass dv num with user-defined dv name
                    self.mass_dvs[f"dv_mass_{dv_name}"] = dv_num
                    # Remove mass dv from struct list
                    self.struct_dvs.remove(dv_num)
                    # Add user-defined dv name as input
                    self.add_input(
                        f"dv_mass_{dv_name}",
                        desc="serial mass design variable holding one mass design variable instance for tacs",
                        val=mass_val,
                        distributed=False,
                        tags=["mphys_input"],
                    )
            # Remove all mass dvs from vals
            vals = vals[self.struct_dvs]

        self.add_input(
            "dv_struct",
            desc="serial vector holding all structural tacs design variable values",
            val=vals,
            distributed=False,
            tags=["mphys_input"],
        )
        self.add_output(
            "tacs_dvs",
            desc="distributed vector holding tacs design variable values\
                        for this proc",
            shape=ndv,
            distributed=True,
            tags=["mphys_coupling"],
        )

    def compute(self, inputs, outputs):
        # Create serial array to holding all dv vals
        tot_ndv = len(self.struct_dvs) + len(self.mass_dvs)
        full_dv_array = np.zeros(tot_ndv, dtype=inputs["dv_struct"].dtype)
        # Place struct dvs in full array
        full_dv_array[self.struct_dvs] = inputs["dv_struct"]
        # Place mass dvs (if they were defined) in full array
        for dv_name in self.mass_dvs:
            full_dv_array[self.mass_dvs[dv_name]] = inputs[dv_name]
        # Slice full array with src_indices to get distributed dv array
        outputs["tacs_dvs"] = full_dv_array[self.src_indices]

    def compute_jacvec_product(self, inputs, d_inputs, d_outputs, mode):
        tot_ndv = len(self.struct_dvs) + len(self.mass_dvs)
        dfull_dv_array = np.zeros(tot_ndv, dtype=inputs["dv_struct"].dtype)
        if mode == "fwd":
            if "tacs_dvs" in d_outputs:
                if "dv_struct" in d_inputs:
                    dfull_dv_array[self.struct_dvs] += d_inputs["dv_struct"]
                for dv_name in self.mass_dvs:
                    if dv_name in d_inputs:
                        dfull_dv_array[self.mass_dvs[dv_name]] += d_inputs[dv_name]
                d_outputs["tacs_dvs"] += dfull_dv_array[self.src_indices]
        else:  # mode == 'rev'
            if "tacs_dvs" in d_outputs:
                dfull_dv_array[self.src_indices] += d_outputs["tacs_dvs"]
                if "dv_struct" in d_inputs:
                    d_inputs["dv_struct"] += dfull_dv_array[self.struct_dvs]
                for dv_name in self.mass_dvs:
                    if dv_name in d_inputs:
                        d_inputs[dv_name] += dfull_dv_array[self.mass_dvs[dv_name]]

    def get_dv_src_indices(self):
        """
        Method to get src_indices on each processor
        for tacs distributed design variable vec
        """
        if MPI is not None and self.comm.size > 1:
            local_ndvs = self.fea_assembler.getNumDesignVars()
            all_proc_ndvs = self.comm.gather(local_ndvs, root=0)
            all_proc_indices = []
            if self.comm.rank == 0:
                tot_ndvs = 0
                for proc_i in range(self.comm.size):
                    local_ndvs = all_proc_ndvs[proc_i]
                    proc_indices = np.arange(tot_ndvs, tot_ndvs + local_ndvs)
                    all_proc_indices.append(proc_indices)
                    tot_ndvs += local_ndvs
            local_dv_indices = self.comm.scatter(all_proc_indices, root=0)
            return local_dv_indices
        else:
            ndvs = len(self.options["initial_dv_vals"])
            all_dv_indices = np.arange(ndvs)
            return all_dv_indices


class TacsPrecouplingGroup(om.Group):
    def initialize(self):
        self.options.declare(
            "fea_assembler",
            default=None,
            desc="the pytacs object itself",
            recordable=False,
        )
        self.options.declare(
            "initial_dv_vals",
            default=None,
            desc="initial values for global design variable vector",
        )
        self.options.declare(
<<<<<<< HEAD
            "discipline",
            default="struct",
            desc="physics problem assigned to the tacs object either struct or thermal",
=======
            "separate_mass_dvs",
            default=False,
            desc="Flag for whether or not to separate out point mass dvs using user-defined names",
>>>>>>> b941aa08
        )

    def setup(self):
        # Promote state variables/rhs with physics-specific tag that MPhys expects
<<<<<<< HEAD
        discipline = self.options["discipline"]

        promotes_inputs = [(f"dv_struct_serial", "dv_struct")]
=======
        promotes_inputs = ["*"]
>>>>>>> b941aa08

        fea_assembler = self.options["fea_assembler"]
        initial_dv_vals = self.options["initial_dv_vals"]
        separate_mass_dvs = self.options["separate_mass_dvs"]

        # add  system to distribute the dvstruct varaibles arcoss the processors
        self.add_subsystem(
            "distributor",
            TacsDVComp(
                fea_assembler=fea_assembler,
                initial_dv_vals=initial_dv_vals,
                separate_mass_dvs=separate_mass_dvs,
            ),
            promotes_inputs=promotes_inputs,
        )

        if discipline == "struct":
            nnodes = fea_assembler.getNumOwnedNodes()
            nmult = fea_assembler.getNumOwnedMultiplierNodes()
            unmask_output = MaskedVariableDescription(f"x_{discipline}0", shape=nnodes * 3, tags=["mphys_coordinates"])
            unmask_input = MaskedVariableDescription(
                f"x_{discipline}0_masked", shape=(nnodes - nmult) * 3, tags=["mphys_coordinates"]
            )
            mult_ids = fea_assembler.getLocalMultiplierNodeIDs()
            mask = np.zeros([nnodes, 3], dtype=bool)
            mask[:, :] = True
            mask[mult_ids, :] = False
            vals = fea_assembler.getOrigNodes()

            unmasker = UnmaskedConverter(
                input=unmask_input,
                output=unmask_output,
                mask=mask.flatten(),
                default_values=vals,
                distributed=True,
            )
            self.add_subsystem("unmasker", unmasker, promotes_inputs=[(f"x_{discipline}0_masked", f"x_{discipline}0")])
        elif discipline == "thermal":
            pass


class TacsSolver(om.ImplicitComponent):
    """
    Component to perform TACS steady analysis

    Assumptions:
        - The TACS steady residual is R = K * u_s - f_s = 0

    """

    def initialize(self):
        self.options.declare("fea_assembler", recordable=False)
        self.options.declare("discipline", default="struct")
        self.options.declare("check_partials")
        self.options.declare("coupled", default=False)

        self.fea_assembler = None

        self.transposed = False
        self.check_partials = False

        self.old_dvs = None
        self.old_xs = None

    def setup(self):
        self.check_partials = self.options["check_partials"]
        self.fea_assembler = self.options["fea_assembler"]
        self.discipline = self.options["discipline"]
        self.coupled = self.options["coupled"]

        if self.discipline == "thermal":
            self.states_name = "T_conduct"
            self.rhs_name = "q_conduct"
        elif self.discipline == "struct":
            self.states_name = "u_struct"
            self.rhs_name = "f_struct"
        else:
            raise ValueError(f"Unknown discipline {self.discipline}. options are 'struct' or 'thermal'")

        # OpenMDAO setup
        local_ndvs = self.fea_assembler.getNumDesignVars()
        self.ndof = self.fea_assembler.getVarsPerNode()
        state_size = self.fea_assembler.getNumOwnedNodes() * self.ndof

        # inputs
        self.add_input(
            "tacs_dvs",
            distributed=True,
            shape=local_ndvs,
            desc="tacs distributed design variables",
            tags=["mphys_coupling"],
        )
        self.add_input(
            f"x_{self.discipline}0",
            distributed=True,
            shape_by_conn=True,
            desc="distributed structural node coordinates",
            tags=["mphys_coordinates"],
        )
        if self.coupled:
            self.add_input(
                self.rhs_name,
                distributed=True,
                shape=state_size,
                val=0.0,
                desc="coupling load vector",
                tags=["mphys_coupling"],
            )

        # outputs
        # its important that we set this to zero since this displacement value is used for the first iteration of the aero
        self.add_output(
            self.states_name,
            distributed=True,
            shape=state_size,
            val=np.zeros(state_size),
            desc="structural state vector",
            tags=["mphys_coupling"],
        )

    def _need_update(self, inputs):
        update = False

        dvs = inputs["tacs_dvs"]
        xs = inputs["x_struct0"]

        if self.old_dvs is None:
            self.old_dvs = inputs["tacs_dvs"].copy()
            update = True

        elif len(dvs) > 0:
            if max(np.abs(dvs - self.old_dvs)) > 0.0:  # 1e-7:
                self.old_dvs = inputs["tacs_dvs"].copy()
                update = True

        if self.old_xs is None:
            self.old_xs = inputs[f"x_{self.discipline}0"].copy()
            update = True

<<<<<<< HEAD
        for xs, xs_old in zip(inputs[f"x_{self.discipline}0"], self.old_xs):
            if np.abs(xs - xs_old) > 0.0:  # 1e-7:
                self.old_xs = inputs[f"x_{self.discipline}0"].copy()
=======
        elif len(xs) > 0:
            if max(np.abs(xs - self.old_xs)) > 0.0:  # 1e-7:
                self.old_xs = inputs["x_struct0"].copy()
>>>>>>> b941aa08
                update = True

        tmp = update
        # Perform all reduce to check if any other procs came back True
        update = self.comm.allreduce(tmp)
        return update

    def _update_internal(self, inputs, outputs=None):
        if self._need_update(inputs):
<<<<<<< HEAD
            self.sp.setDesignVars(inputs["dv_struct"])
            self.sp.setNodes(inputs[f"x_{self.discipline}0"])
=======
            self.sp.setDesignVars(inputs["tacs_dvs"])
            self.sp.setNodes(inputs["x_struct0"])
>>>>>>> b941aa08
        if outputs is not None:
            if self.discipline == "thermal":
                # the statics problem zeros the entries at eh boundary conditions by default.
                # So we need to update the values in the assembler our selves
                # Here we use `setBCs` instead of `applyBCs` to place the temperature values at
                # the boundary into the array instead of zeroing them.
                self.sp.u_array[:] = outputs[self.states_name][:]
                # Apply boundary conditions
                self.sp.assembler.setBCs(self.sp.u)
                # Set states to assembler
                self.sp.assembler.setVariables(self.sp.u)

            elif self.discipline == "struct":
                self.sp.setVariables(outputs[self.states_name])
        self.sp._updateAssemblerVars()

    def apply_nonlinear(self, inputs, outputs, residuals):
        self._update_internal(inputs, outputs)

        if self.coupled:
            Fext = inputs[self.rhs_name]
        else:
            Fext = None

        self.sp.getResidual(res=residuals[self.states_name], Fext=Fext)

    def solve_nonlinear(self, inputs, outputs):
        self._update_internal(inputs)

        if self.coupled:
            Fext = inputs[self.rhs_name]
        else:
            Fext = None

        self.sp.solve(Fext=Fext)

        if self.discipline == "thermal":
            self.sp.assembler.setBCs(self.sp.u)

        self.sp.getVariables(states=outputs[self.states_name])

    def solve_linear(self, d_outputs, d_residuals, mode):
        if mode == "fwd":
            if self.check_partials:
                print("solver fwd")
            else:
                raise ValueError("forward mode requested but not implemented")

        if mode == "rev":
            self.sp.solveAdjoint(d_outputs[self.states_name], d_residuals[self.states_name])

    def apply_linear(self, inputs, outputs, d_inputs, d_outputs, d_residuals, mode):
        self._update_internal(inputs, outputs)
        if mode == "fwd":
            if not self.check_partials:
                raise ValueError("TACS forward mode requested but not implemented")

        if mode == "rev":
            if self.states_name in d_residuals:

                if self.states_name in d_outputs:
                    self.sp.addTransposeJacVecProduct(d_residuals[self.states_name], d_outputs[self.states_name])

                if self.rhs_name in d_inputs:
                    array_w_bcs = d_residuals[self.states_name].copy()
                    self.fea_assembler.applyBCsToVec(array_w_bcs)
                    d_inputs[self.rhs_name] -= array_w_bcs

                if f"x_{self.discipline}0" in d_inputs:

                    self.sp.addAdjointResXptSensProducts(
                        [d_residuals[self.states_name]],
                        [d_inputs[f"x_{self.discipline}0"]],
                        scale=1.0,
                    )

                if "tacs_dvs" in d_inputs:
                    self.sp.addAdjointResProducts(
                        [d_residuals[self.states_name]],
                        [d_inputs["tacs_dvs"]],
                        scale=1.0,
                    )

    def _design_vector_changed(self, x):
        if self.x_save is None:
            self.x_save = x.copy()
            return True
        elif not np.allclose(x, self.x_save, rtol=1e-10, atol=1e-10):
            self.x_save = x.copy()
            return True
        else:
            return False

    def set_sp(self, sp):
        self.sp = sp


# All TACS function types that should be included under mass funcs group
MASS_FUNCS_CLASSES = [
    functions.StructuralMass,
    functions.CenterOfMass,
    functions.MomentOfInertia,
]


class TacsFunctions(om.ExplicitComponent):
    """
    Component to compute non-mass TACS functions
    """

    def initialize(self):
        self.options.declare("fea_assembler", recordable=False)
        self.options.declare("discipline", default="struct")
        self.options.declare("check_partials")
        self.options.declare("write_solution")

        self.fea_assembler = None

        self.check_partials = False

    def setup(self):
        self.fea_assembler = self.options["fea_assembler"]
        self.check_partials = self.options["check_partials"]
        self.write_solution = self.options["write_solution"]
        self.discipline = self.options["discipline"]
        self.solution_counter = 0

        if self.discipline == "thermal":
            self.states_name = "T_conduct"
        else:
            self.states_name = "u_struct"

        # TACS part of setup
        local_ndvs = self.fea_assembler.getNumDesignVars()

        # OpenMDAO part of setup
        self.add_input(
            "tacs_dvs",
            distributed=True,
            shape=local_ndvs,
            desc="tacs design variables",
            tags=["mphys_coupling"],
        )
        self.add_input(
            f"x_{self.discipline}0",
            distributed=True,
            shape_by_conn=True,
            desc="structural node coordinates",
            tags=["mphys_coordinates"],
        )
        self.add_input(
            self.states_name,
            distributed=True,
            shape_by_conn=True,
            desc="structural state vector",
            tags=["mphys_coupling"],
        )

    def mphys_set_sp(self, sp):
        # this is the external function to set the sp to this component
        self.sp = sp

        # Add eval funcs as outputs
        for func_name in self.sp.functionList:
            func_handle = self.sp.functionList[func_name]
            # Skip any mass functions
            if type(func_handle) not in MASS_FUNCS_CLASSES:
                self.add_output(func_name, distributed=False, shape=1, tags=["mphys_result"])

    def _update_internal(self, inputs):
<<<<<<< HEAD
        self.sp.setDesignVars(inputs["dv_struct"])
        self.sp.setNodes(inputs[f"x_{self.discipline}0"])
        if self.discipline == "thermal":
            # the statics problem zeros the entries at the boundary conditions by default.
            # So we need to update the values in the assembler our selves
            # Here we use `setBCs` instead of `applyBCs` to place the temperature values at
            # the boundary into the array instead of zeroing them.
            self.sp.u_array[:] = inputs[self.states_name]
            # Apply boundary conditions
            self.sp.assembler.setBCs(self.sp.u)
            # Set states to assembler
            self.sp.assembler.setVariables(self.sp.u)
        else:
            self.sp.setVariables(inputs[self.states_name])
=======
        self.sp.setDesignVars(inputs["tacs_dvs"])
        self.sp.setNodes(inputs["x_struct0"])
        self.sp.setVariables(inputs[self.states_name])
>>>>>>> b941aa08

    def compute(self, inputs, outputs):
        self._update_internal(inputs)

        # Evaluate functions
        funcs = {}
        self.sp.evalFunctions(funcs, evalFuncs=outputs.keys())
        for func_name in outputs:
            # Add struct problem name from key
            key = self.sp.name + "_" + func_name
            outputs[func_name] = funcs[key]

        if self.write_solution:
            # write the solution files.
            self.sp.writeSolution(number=self.solution_counter)
            self.solution_counter += 1

    def compute_jacvec_product(self, inputs, d_inputs, d_outputs, mode):
        if mode == "fwd":
            if not self.check_partials:
                raise ValueError("TACS forward mode requested but not implemented")
        if mode == "rev":
            # always update internal because same tacs object could be used by multiple scenarios
            # and we need to load this scenario's state back into TACS before doing derivatives
            self._update_internal(inputs)

            for func_name in d_outputs:
                if MPI and self.comm.size > 1:
                    full = np.zeros(d_outputs[func_name].size)
                    self.comm.Allreduce(d_outputs[func_name], full, op=MPI.SUM)
                    d_func = full
                else:
                    d_func = d_outputs[func_name]

<<<<<<< HEAD
                if "dv_struct" in d_inputs:
                    self.sp.addDVSens([func_name], [d_inputs["dv_struct"]], scale=d_func)
=======
                if "tacs_dvs" in d_inputs:
                    self.sp.addDVSens([func_name], [d_inputs["tacs_dvs"]], scale=d_func)
>>>>>>> b941aa08

                if f"x_{self.discipline}0" in d_inputs:
                    self.sp.addXptSens([func_name], [d_inputs[f"x_{self.discipline}0"]], scale=d_func)

                if self.states_name in d_inputs:
                    sv_sens = np.zeros_like(d_inputs[self.states_name])
                    self.sp.addSVSens([func_name], [sv_sens])
                    d_inputs[self.states_name][:] += sv_sens * d_func


class MassFunctions(om.ExplicitComponent):
    """
    Component to compute TACS mass-specific functions
    """

    def initialize(self):
        self.options.declare("fea_assembler", recordable=False)
        self.options.declare("check_partials")

        self.fea_assembler = None
        self.check_partials = False

    def setup(self):
        self.fea_assembler = self.options["fea_assembler"]
        self.check_partials = self.options["check_partials"]

        # TACS part of setup
        local_ndvs = self.fea_assembler.getNumDesignVars()

        # OpenMDAO part of setup
        self.add_input(
            "tacs_dvs",
            distributed=True,
            shape=local_ndvs,
            desc="tacs design variables",
            tags=["mphys_coupling"],
        )
        self.add_input(
            f"x_{self.discipline}0",
            distributed=True,
            shape_by_conn=True,
            desc="structural node coordinates",
            tags=["mphys_coordinates"],
        )

    def mphys_set_sp(self, sp):
        # this is the external function to set the sp to this component
        self.sp = sp

        # Add eval funcs as outputs
        for func_name in self.sp.functionList:
            func_handle = self.sp.functionList[func_name]
            # Only include mass functions
            if type(func_handle) in MASS_FUNCS_CLASSES:
                self.add_output(func_name, distributed=False, shape=1, tags=["mphys_result"])

    def _update_internal(self, inputs):
<<<<<<< HEAD
        self.sp.setDesignVars(inputs["dv_struct"])
        self.sp.setNodes(inputs[f"x_{self.discipline}0"])
=======
        self.sp.setDesignVars(inputs["tacs_dvs"])
        self.sp.setNodes(inputs["x_struct0"])
>>>>>>> b941aa08

    def compute(self, inputs, outputs):
        self._update_internal(inputs)

        # Evaluate functions
        funcs = {}
        self.sp.evalFunctions(funcs, evalFuncs=outputs.keys())
        for func_name in outputs:
            # Add struct problem name from key
            key = self.sp.name + "_" + func_name
            outputs[func_name] = funcs[key]

    def compute_jacvec_product(self, inputs, d_inputs, d_outputs, mode):
        if mode == "fwd":
            if not self.check_partials:
                raise ValueError("TACS forward mode requested but not implemented")
        if mode == "rev":
            # always update internal because same tacs object could be used by multiple scenarios
            # and we need to load this scenario's state back into TACS before doing derivatives
            self._update_internal(inputs)

            for func_name in d_outputs:
                if MPI and self.comm.size > 1:
                    full = np.zeros(d_outputs[func_name].size)
                    self.comm.Allreduce(d_outputs[func_name], full, op=MPI.SUM)
                    d_func = full
                else:
                    d_func = d_outputs[func_name]

<<<<<<< HEAD
                if "dv_struct" in d_inputs:
                    self.sp.addDVSens([func_name], [d_inputs["dv_struct"]], scale=d_func)
=======
                if "tacs_dvs" in d_inputs:
                    self.sp.addDVSens([func_name], [d_inputs["tacs_dvs"]], scale=d_func)
>>>>>>> b941aa08

                if f"x_{self.discipline}0" in d_inputs:
                    self.sp.addXptSens([func_name], [d_inputs[f"x_{self.discipline}0"]], scale=d_func)


class TacsCouplingGroup(om.Group):
    def initialize(self):
        self.options.declare("fea_assembler", recordable=False)
        self.options.declare("check_partials")
        self.options.declare("discipline", default="struct")
        self.options.declare("coupled", default=False)
        self.options.declare("scenario_name", default=None)
        self.options.declare("problem_setup", default=None)
        self.options.declare(
            "surface_mapper",
            default=None,
            recordable=False,
            desc="a function that takes the volume coordinates and returns a masking vecotor for the surface coordinates",
        )

    def setup(self):
        self.fea_assembler = self.options["fea_assembler"]
        self.check_partials = self.options["check_partials"]
        self.coupled = self.options["coupled"]
        self.discipline = self.options["discipline"]

<<<<<<< HEAD
        if self.discipline == "thermal":
=======
        # Promote state variables/rhs with physics-specific tag that MPhys expects
        promotes_inputs = [
            ("x_struct0", "unmasker.x_struct0"),
            ("tacs_dvs", "distributor.tacs_dvs"),
        ]
        if self.conduction:
>>>>>>> b941aa08
            self.states_name = "T_conduct"
            self.rhs_name = "q_conduct"
        elif self.discipline == "structural":
            self.states_name = "u_struct"
            self.rhs_name = "f_struct"
        else:
            raise NotImplementedError("Only thermal and structural disciplines are supported")

        if self.discipline == "struct":
            # Identify tacs nodes corresponding to lagrange multipliers. These are nodes that are typically added in tacs
            # whenever an element using a lagrange multiplier formulation is used (such as an RBE). It is important that
            # these nodes not be included included in the aerostructural coupling procedure, as they a purely mathematical constructs.
            # We'll use this information later to create a mask for filtering out these nodes in the coupling procedure.
            nnodes = self.fea_assembler.getNumOwnedNodes()
            nmult = self.fea_assembler.getNumOwnedMultiplierNodes()
            vpn = self.fea_assembler.getVarsPerNode()
            mult_ids = self.fea_assembler.getLocalMultiplierNodeIDs()
            mask = np.zeros([nnodes, vpn], dtype=bool)
            mask[:, :] = True
            mask[mult_ids, :] = False

            # Create an unmasking component to process the coupled force vector from the aerostructural
            # load transfer component. This component takes the masked load vector (length = vpn * (nnodes - nmult))
            # and creates an unmasked load vector (length = vpn * nnodes), by inserting 0.0 for the forces on
            # the multiplier nodes
            if self.coupled:
                unmask_output = MaskedVariableDescription(self.rhs_name, shape=nnodes * vpn, tags=["mphys_coupling"])
                unmask_input = MaskedVariableDescription(
                    self.rhs_name + "_masked",
                    shape=(nnodes - nmult) * vpn,
                    tags=["mphys_coupling"],
                )
                unmasker = UnmaskedConverter(
                    input=unmask_input,
                    output=unmask_output,
                    mask=mask.flatten(),
                    distributed=True,
                )
                self.add_subsystem(
                    "unmasker",
                    unmasker,
                    promotes_inputs=[(self.rhs_name + "_masked", self.rhs_name)],
                )
                # Promote state variables/rhs with physics-specific tag that MPhys expects
                promotes_inputs = [
                    (f"x_{self.discipline}0", f"unmasker.x_{self.discipline}0"),
                    ("dv_struct", "distributor.dv_struct"),
                ]
        elif self.discipline == "thermal":
            # map the surface heat flux vector to a volume heat flux vector
            if self.coupled:
                # get the mapping vecotor such that xpts_surf = xpts_vol[mapper]
                xpts_vol = self.fea_assembler.getOrigNodes()
                surf2vol_mapper = self.options["surface_mapper"](xpts_vol)

                num_pts_vol = xpts_vol.size // 3
                num_pts_surf = surf2vol_mapper.size

                masked_in_desc = MaskedVariableDescription(
                    f"{self.rhs_name}_surface", shape=num_pts_surf, tags=["mphys_coupling"]
                )
                unmasked_out_desc = MaskedVariableDescription(self.rhs_name, shape=num_pts_vol, tags=["mphys_coupling"])

                self.add_subsystem(
                    "q_conduct_surf2vol",
                    UnmaskedConverter(
                        input=masked_in_desc, output=unmasked_out_desc, mask=surf2vol_mapper.flatten(), distributed=True
                    ),
                )

                # connect the output of the unmasker to the solver's RHS
                self.connect(f"q_conduct_surf2vol.{self.rhs_name}", f"solver.{self.rhs_name}")

                # promote the surface heat fluxes to the top level
                self.promotes("q_conduct_surf2vol", inputs=[(masked_in_desc.name, self.rhs_name)])

                promotes_inputs = [f"x_{self.discipline}0", ("dv_struct", "distributor.dv_struct")]

        self.add_subsystem(
            "solver",
            TacsSolver(
                fea_assembler=self.fea_assembler,
                check_partials=self.check_partials,
                coupled=self.coupled,
                discipline=self.discipline,
            ),
            promotes_inputs=promotes_inputs,
        )

        if self.discipline == "struct":
            # Create a masking component to process the full structural displacement vector (length = vpn * nnodes)
            # and remove indices corresponding to multiplier nodes (length = vpn*(nnodes - nmult)).
            mask_input = MaskedVariableDescription(self.states_name, shape=nnodes * vpn, tags=["mphys_coupling"])
            mask_output = MaskedVariableDescription(
                self.states_name + "_masked",
                shape=(nnodes - nmult) * vpn,
                tags=["mphys_coupling"],
            )
            masker = MaskedConverter(
                input=mask_input,
                output=mask_output,
                mask=mask.flatten(),
                distributed=True,
                init_output=0.0,
            )
            self.add_subsystem(
                "masker",
                masker,
                promotes_outputs=[(self.states_name + "_masked", self.states_name)],
            )

            self.connect("solver." + self.states_name, "masker." + self.states_name)

        elif self.discipline == "thermal":

            unmasked_in_desc = MaskedVariableDescription(self.states_name, shape=num_pts_vol, tags=["mphys_coupling"])
            masked_out_desc = MaskedVariableDescription(
                self.states_name + "_surface",
                shape=num_pts_surf,
                tags=["mphys_coupling"],
            )
            self.add_subsystem(
                "T_conduct_vol2surf",
                MaskedConverter(
                    input=unmasked_in_desc,
                    output=masked_out_desc,
                    mask=surf2vol_mapper.flatten(),
                    distributed=True,
                    init_output=0.0,
                ),
            )

            # connect the volume temperatures to the solver
            self.connect(f"solver.{self.states_name}", f"T_conduct_vol2surf.{unmasked_in_desc.name}")

            # promote the surface temperatures to the top level
            self.promotes("T_conduct_vol2surf", outputs=[(f"{masked_out_desc.name}", self.states_name)])

        # Name problem based on scenario that's calling builder
        scenario_name = self.options["scenario_name"]
        if scenario_name is None:
            # Default structural problem
            name = "default"
        else:
            name = scenario_name
        sp = self.fea_assembler.createStaticProblem(name=name)

        # Setup TACS problem with user-defined structural loads
        problem_setup = self.options["problem_setup"]
        if problem_setup is not None:
            new_problem = problem_setup(scenario_name, self.fea_assembler, sp)
            # Check if the user provided back a new problem to overwrite the default
            if new_problem is not None:
                sp = new_problem

        # Set problem
        self.solver.set_sp(sp)


class TacsFuncsGroup(om.Group):
    def initialize(self):
        self.options.declare("fea_assembler", recordable=False)
        self.options.declare("check_partials")
        self.options.declare("discipline", default="struct")
        self.options.declare("scenario_name", default=None)
        self.options.declare("problem_setup", default=None)
        self.options.declare("write_solution")

    def setup(self):
        self.fea_assembler = self.options["fea_assembler"]
        self.check_partials = self.options["check_partials"]
        self.discipline = self.options["discipline"]
        self.write_solution = self.options["write_solution"]

        # Setup problem based on scenario that's calling builder
        scenario_name = self.options["scenario_name"]
        if scenario_name is None:
            # Default structural problem
            name = "default"
        else:
            name = scenario_name
        sp = self.fea_assembler.createStaticProblem(name=name, options={"outputDir": "./output"})

        # Setup TACS problem with user-defined output functions
        problem_setup = self.options["problem_setup"]
        if problem_setup is not None:
            new_problem = problem_setup(scenario_name, self.fea_assembler, sp)
            # Check if the user provided back a new problem to overwrite the default
            if new_problem is not None:
                sp = new_problem

        # Promote state variables with physics-specific tag that MPhys expects
        promotes_inputs = [
<<<<<<< HEAD
            f"x_{self.discipline}0",
            ("dv_struct", "distributor.dv_struct"),
=======
            ("x_struct0", "unmasker.x_struct0"),
            ("tacs_dvs", "distributor.tacs_dvs"),
>>>>>>> b941aa08
        ]
        if self.discipline == "thermal":
            promotes_states = [("T_conduct", "solver.T_conduct")]
        else:
            promotes_states = [("u_struct", "solver.u_struct")]

        # Add function evaluation component for non-mass outputs
        self.add_subsystem(
            "eval_funcs",
            TacsFunctions(
                fea_assembler=self.fea_assembler,
                check_partials=self.check_partials,
                discipline=self.discipline,
                write_solution=self.write_solution,
            ),
            promotes_inputs=promotes_inputs + promotes_states,
            promotes_outputs=["*"],
        )
        self.eval_funcs.mphys_set_sp(sp)

        # Check if there are any mass functions added by user
        mass_funcs = False
        for func_handle in sp.functionList.values():
            if type(func_handle) in MASS_FUNCS_CLASSES:
                mass_funcs = True

        # Mass functions are handled in a seperate component to prevent useless adjoint solves
        if mass_funcs:
            # Note: these functions do not depend on the states
            self.add_subsystem(
                "mass_funcs",
                MassFunctions(fea_assembler=self.fea_assembler, check_partials=self.check_partials),
                promotes_inputs=promotes_inputs,
                promotes_outputs=["*"],
            )
            self.mass_funcs.mphys_set_sp(sp)


class TacsBuilder(Builder):
    def __init__(
        self,
        options,
        check_partials=False,
        coupled=True,
        write_solution=True,
<<<<<<< HEAD
        discipline="struct",
        surface_mapper=None,
=======
        separate_mass_dvs=False,
>>>>>>> b941aa08
    ):
        self.options = copy.deepcopy(options)
        self.check_partials = check_partials
        # Flag to switch to tacs discipline solver
        self.discipline = discipline
        # Flag to turn on f5 file writer
        self.write_solution = write_solution
        # Flag to turn on coupling variables
        self.coupled = coupled
<<<<<<< HEAD
        self.surface_mapper = surface_mapper
=======
        # Flag to separate point mass dvs from struct dvs in openmdao input array
        self.separate_mass_dvs = separate_mass_dvs
>>>>>>> b941aa08

    def initialize(self, comm):
        pytacs_options = copy.deepcopy(self.options)
        bdf_file = pytacs_options.pop("mesh_file")

        # Load optional user-defined callback function for setting up tacs elements
        if "assembler_setup" in pytacs_options:
            assembler_setup = pytacs_options.pop("assembler_setup")
        else:
            assembler_setup = None

        # Load optional user-defined callback function for setting up tacs elements
        if "element_callback" in pytacs_options:
            element_callback = pytacs_options.pop("element_callback")
        else:
            element_callback = None

        # Load optional user-defined callback function for setting up tacs elements
        if "problem_setup" in pytacs_options:
            self.problem_setup = pytacs_options.pop("problem_setup")
        else:
            self.problem_setup = None

        # Create pytacs instance
        self.fea_assembler = pyTACS(bdf_file, options=pytacs_options, comm=comm)
        self.comm = comm

        # Do any pre-initialize setup requested by user
        if assembler_setup is not None:
            assembler_setup(self.fea_assembler)

        # Set up elements and TACS assembler
        self.fea_assembler.initialize(element_callback)

    def get_coupling_group_subsystem(self, scenario_name=None):
        return TacsCouplingGroup(
            fea_assembler=self.fea_assembler,
            discipline=self.discipline,
            check_partials=self.check_partials,
            coupled=self.coupled,
            scenario_name=scenario_name,
            problem_setup=self.problem_setup,
            surface_mapper=self.surface_mapper,
        )

    def get_mesh_coordinate_subsystem(self, scenario_name=None):
        return TacsMeshGroup(
            fea_assembler=self.fea_assembler, discipline=self.discipline, surface_mapper=self.surface_mapper
        )

    def get_pre_coupling_subsystem(self, scenario_name=None):
        initial_dvs = self.get_initial_dvs()
        return TacsPrecouplingGroup(
<<<<<<< HEAD
            fea_assembler=self.fea_assembler, initial_dv_vals=initial_dvs, discipline=self.discipline
=======
            fea_assembler=self.fea_assembler,
            initial_dv_vals=initial_dvs,
            separate_mass_dvs=self.separate_mass_dvs,
>>>>>>> b941aa08
        )

    def get_post_coupling_subsystem(self, scenario_name=None):
        return TacsFuncsGroup(
            fea_assembler=self.fea_assembler,
            check_partials=self.check_partials,
            discipline=self.discipline,
            write_solution=self.write_solution,
            scenario_name=scenario_name,
            problem_setup=self.problem_setup,
        )

    def get_ndof(self):
        return self.fea_assembler.getVarsPerNode()

    def get_number_of_nodes(self):
        """
        Get the number of nodes on this processor,
        not including lagrange multiplier nodes
        """
        nnodes = self.fea_assembler.getNumOwnedNodes()
        nmult = self.fea_assembler.getNumOwnedMultiplierNodes()
        return nnodes - nmult

    def get_initial_dvs(self):
        """
        Get an array holding all dvs values that have been added to TACS
        """
        if MPI is not None and self.comm.size > 1:
            # Get DVs locally owned by this processor
            local_dvs = self.fea_assembler.getOrigDesignVars()
            local_dvs = local_dvs.astype(float)
            # Size of design variable on this processor
            local_ndvs = self.fea_assembler.getNumDesignVars()
            # Size of design variable vector on each processor
            dv_sizes = self.comm.allgather(local_ndvs)
            # Offsets for global design variable vector
            offsets = np.zeros(self.comm.size, dtype=int)
            offsets[1:] = np.cumsum(dv_sizes)[:-1]
            # Gather the portions of the design variable array distributed across each processor
            tot_ndvs = sum(dv_sizes)
            global_dvs = np.zeros(tot_ndvs, dtype=local_dvs.dtype)
            self.comm.Allgatherv(local_dvs, [global_dvs, dv_sizes, offsets, MPI.DOUBLE])
            # return the global dv array
            return global_dvs
        else:
            return self.fea_assembler.getOrigDesignVars()

    def get_ndv(self):
        """
        Get total number of structural design variables across all procs
        """
        return self.fea_assembler.getTotalNumDesignVars()

    def get_solver(self):
        # this method is only used by the RLT transfer scheme
        return self.fea_assembler.assembler

    def get_fea_assembler(self):
        """
        Returns underlying pytacs object.
        """
        return self.fea_assembler<|MERGE_RESOLUTION|>--- conflicted
+++ resolved
@@ -274,26 +274,22 @@
             desc="initial values for global design variable vector",
         )
         self.options.declare(
-<<<<<<< HEAD
             "discipline",
             default="struct",
             desc="physics problem assigned to the tacs object either struct or thermal",
-=======
+        )
+        self.options.declare(
             "separate_mass_dvs",
             default=False,
             desc="Flag for whether or not to separate out point mass dvs using user-defined names",
->>>>>>> b941aa08
         )
 
     def setup(self):
         # Promote state variables/rhs with physics-specific tag that MPhys expects
-<<<<<<< HEAD
+
         discipline = self.options["discipline"]
-
-        promotes_inputs = [(f"dv_struct_serial", "dv_struct")]
-=======
         promotes_inputs = ["*"]
->>>>>>> b941aa08
+
 
         fea_assembler = self.options["fea_assembler"]
         initial_dv_vals = self.options["initial_dv_vals"]
@@ -433,15 +429,9 @@
             self.old_xs = inputs[f"x_{self.discipline}0"].copy()
             update = True
 
-<<<<<<< HEAD
-        for xs, xs_old in zip(inputs[f"x_{self.discipline}0"], self.old_xs):
-            if np.abs(xs - xs_old) > 0.0:  # 1e-7:
-                self.old_xs = inputs[f"x_{self.discipline}0"].copy()
-=======
         elif len(xs) > 0:
             if max(np.abs(xs - self.old_xs)) > 0.0:  # 1e-7:
-                self.old_xs = inputs["x_struct0"].copy()
->>>>>>> b941aa08
+                self.old_xs = inputs[f"x_{self.discipline}0"].copy()
                 update = True
 
         tmp = update
@@ -451,13 +441,9 @@
 
     def _update_internal(self, inputs, outputs=None):
         if self._need_update(inputs):
-<<<<<<< HEAD
-            self.sp.setDesignVars(inputs["dv_struct"])
+            self.sp.setDesignVars(inputs["tacs_dvs"])
             self.sp.setNodes(inputs[f"x_{self.discipline}0"])
-=======
-            self.sp.setDesignVars(inputs["tacs_dvs"])
-            self.sp.setNodes(inputs["x_struct0"])
->>>>>>> b941aa08
+
         if outputs is not None:
             if self.discipline == "thermal":
                 # the statics problem zeros the entries at eh boundary conditions by default.
@@ -628,8 +614,7 @@
                 self.add_output(func_name, distributed=False, shape=1, tags=["mphys_result"])
 
     def _update_internal(self, inputs):
-<<<<<<< HEAD
-        self.sp.setDesignVars(inputs["dv_struct"])
+        self.sp.setDesignVars(inputs["tacs_dvs"])
         self.sp.setNodes(inputs[f"x_{self.discipline}0"])
         if self.discipline == "thermal":
             # the statics problem zeros the entries at the boundary conditions by default.
@@ -643,11 +628,6 @@
             self.sp.assembler.setVariables(self.sp.u)
         else:
             self.sp.setVariables(inputs[self.states_name])
-=======
-        self.sp.setDesignVars(inputs["tacs_dvs"])
-        self.sp.setNodes(inputs["x_struct0"])
-        self.sp.setVariables(inputs[self.states_name])
->>>>>>> b941aa08
 
     def compute(self, inputs, outputs):
         self._update_internal(inputs)
@@ -682,13 +662,8 @@
                 else:
                     d_func = d_outputs[func_name]
 
-<<<<<<< HEAD
-                if "dv_struct" in d_inputs:
-                    self.sp.addDVSens([func_name], [d_inputs["dv_struct"]], scale=d_func)
-=======
                 if "tacs_dvs" in d_inputs:
                     self.sp.addDVSens([func_name], [d_inputs["tacs_dvs"]], scale=d_func)
->>>>>>> b941aa08
 
                 if f"x_{self.discipline}0" in d_inputs:
                     self.sp.addXptSens([func_name], [d_inputs[f"x_{self.discipline}0"]], scale=d_func)
@@ -746,13 +721,8 @@
                 self.add_output(func_name, distributed=False, shape=1, tags=["mphys_result"])
 
     def _update_internal(self, inputs):
-<<<<<<< HEAD
-        self.sp.setDesignVars(inputs["dv_struct"])
+        self.sp.setDesignVars(inputs["tacs_dvs"])
         self.sp.setNodes(inputs[f"x_{self.discipline}0"])
-=======
-        self.sp.setDesignVars(inputs["tacs_dvs"])
-        self.sp.setNodes(inputs["x_struct0"])
->>>>>>> b941aa08
 
     def compute(self, inputs, outputs):
         self._update_internal(inputs)
@@ -782,13 +752,8 @@
                 else:
                     d_func = d_outputs[func_name]
 
-<<<<<<< HEAD
-                if "dv_struct" in d_inputs:
-                    self.sp.addDVSens([func_name], [d_inputs["dv_struct"]], scale=d_func)
-=======
                 if "tacs_dvs" in d_inputs:
                     self.sp.addDVSens([func_name], [d_inputs["tacs_dvs"]], scale=d_func)
->>>>>>> b941aa08
 
                 if f"x_{self.discipline}0" in d_inputs:
                     self.sp.addXptSens([func_name], [d_inputs[f"x_{self.discipline}0"]], scale=d_func)
@@ -814,17 +779,14 @@
         self.check_partials = self.options["check_partials"]
         self.coupled = self.options["coupled"]
         self.discipline = self.options["discipline"]
-
-<<<<<<< HEAD
-        if self.discipline == "thermal":
-=======
+       
         # Promote state variables/rhs with physics-specific tag that MPhys expects
         promotes_inputs = [
-            ("x_struct0", "unmasker.x_struct0"),
+            (f"x_{self.discipline}0", f"unmasker.x_{self.discipline}0"),
             ("tacs_dvs", "distributor.tacs_dvs"),
         ]
-        if self.conduction:
->>>>>>> b941aa08
+    
+        if self.discipline == "thermal":
             self.states_name = "T_conduct"
             self.rhs_name = "q_conduct"
         elif self.discipline == "structural":
@@ -1018,13 +980,8 @@
 
         # Promote state variables with physics-specific tag that MPhys expects
         promotes_inputs = [
-<<<<<<< HEAD
             f"x_{self.discipline}0",
-            ("dv_struct", "distributor.dv_struct"),
-=======
-            ("x_struct0", "unmasker.x_struct0"),
             ("tacs_dvs", "distributor.tacs_dvs"),
->>>>>>> b941aa08
         ]
         if self.discipline == "thermal":
             promotes_states = [("T_conduct", "solver.T_conduct")]
@@ -1070,12 +1027,9 @@
         check_partials=False,
         coupled=True,
         write_solution=True,
-<<<<<<< HEAD
         discipline="struct",
         surface_mapper=None,
-=======
         separate_mass_dvs=False,
->>>>>>> b941aa08
     ):
         self.options = copy.deepcopy(options)
         self.check_partials = check_partials
@@ -1085,12 +1039,10 @@
         self.write_solution = write_solution
         # Flag to turn on coupling variables
         self.coupled = coupled
-<<<<<<< HEAD
         self.surface_mapper = surface_mapper
-=======
         # Flag to separate point mass dvs from struct dvs in openmdao input array
         self.separate_mass_dvs = separate_mass_dvs
->>>>>>> b941aa08
+
 
     def initialize(self, comm):
         pytacs_options = copy.deepcopy(self.options)
@@ -1144,13 +1096,11 @@
     def get_pre_coupling_subsystem(self, scenario_name=None):
         initial_dvs = self.get_initial_dvs()
         return TacsPrecouplingGroup(
-<<<<<<< HEAD
-            fea_assembler=self.fea_assembler, initial_dv_vals=initial_dvs, discipline=self.discipline
-=======
+            fea_assembler=self.fea_assembler,
+            discipline=self.discipline
             fea_assembler=self.fea_assembler,
             initial_dv_vals=initial_dvs,
             separate_mass_dvs=self.separate_mass_dvs,
->>>>>>> b941aa08
         )
 
     def get_post_coupling_subsystem(self, scenario_name=None):
